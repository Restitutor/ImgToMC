--- conflicted
+++ resolved
@@ -38,11 +38,8 @@
 
 def generateTellraw(hexList):
     out = []
-<<<<<<< HEAD
-    out.append('tellraw @a [" "')
-=======
+
     out.append('tellraw @a ["\n"')
->>>>>>> 066cb0bf
     for x in hexList:
         out.append(",")
         out.append(r'{"text":"▏","color":"#' + x + r'"}')
